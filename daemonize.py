--- conflicted
+++ resolved
@@ -56,10 +56,7 @@
                                           "%b %e %H:%M:%S")
             syslog.setFormatter(formatter)
             self.logger.addHandler(syslog)
-<<<<<<< HEAD
-=======
             self.keep_fds += [syslog.socket.fileno()] # don't close the socket for this logger
->>>>>>> 1226ad23
         
         self.file_mapping = {}
         if sys.platform == "darwin":
